#!/bin/bash
#SBATCH --account=def-aspuru
#SBATCH --gres=gpu:1       # Request GPU "generic resources"
#SBATCH --cpus-per-task=6  # Cores proportional to GPUs: 6 on Cedar, 10 on Béluga, 16 on Graham.
#SBATCH --mem=32000M       # Memory proportional to GPUs: 32000 Cedar, 47000 Béluga, 64000 Graham.
#SBATCH --output=./slurm-outputs/%x-%j.out
#SBATCH --time=23:59:59     # DD-HH:MM:SS

module load python/3.7 cuda cudnn
module load nixpkgs/16.09  gcc/7.3.0
module load rdkit/2019.03.4

<<<<<<< HEAD
TARGET=lumo
=======
TARGET=strength
>>>>>>> dc68cc9c
SOURCEDIR=`pwd`

# Prepare virtualenv
virtualenv --no-download $SLURM_TMPDIR/env
source $SLURM_TMPDIR/env/bin/activate
pip install --no-index -r $SOURCEDIR/requirements.txt
cd $SOURCEDIR/gpytorch
pip install .
cd $SOURCEDIR/botorch-0.3.1
pip install .
cd $SOURCEDIR/Ax-0.1.13
pip install .
cd $SOURCEDIR/

# Get vocab
# python ./jtnn/mol_tree.py < ./data/rafa/all.txt > ./data/rafa/vocab.txt

# Preprocess
<<<<<<< HEAD
# cd $SOURCEDIR/data/rafa
# python setup_data.py --target $TARGET
# cd $SOURCEDIR/
# python pred_preprocess.py --target $TARGET --jobs 16

python train_pred_main.py --save_dir ax-$TARGET-$SLURM_JOB_ID --target $TARGET --load_json ./lumo-default-model.json
=======
cd $SOURCEDIR/data/rafa
python setup_data.py --target $TARGET
cd $SOURCEDIR/
python pred_preprocess.py --target $TARGET --jobs 16

python train_pred_main.py --save_dir ax-$TARGET-$SLURM_JOB_ID --target $TARGET
>>>>>>> dc68cc9c
python test_and_plot.py --model_dir ax-$TARGET-$SLURM_JOB_ID \
--model_path ax-$TARGET-$SLURM_JOB_ID/$TARGET-model<|MERGE_RESOLUTION|>--- conflicted
+++ resolved
@@ -10,11 +10,7 @@
 module load nixpkgs/16.09  gcc/7.3.0
 module load rdkit/2019.03.4
 
-<<<<<<< HEAD
 TARGET=lumo
-=======
-TARGET=strength
->>>>>>> dc68cc9c
 SOURCEDIR=`pwd`
 
 # Prepare virtualenv
@@ -33,20 +29,11 @@
 # python ./jtnn/mol_tree.py < ./data/rafa/all.txt > ./data/rafa/vocab.txt
 
 # Preprocess
-<<<<<<< HEAD
 # cd $SOURCEDIR/data/rafa
 # python setup_data.py --target $TARGET
 # cd $SOURCEDIR/
 # python pred_preprocess.py --target $TARGET --jobs 16
 
 python train_pred_main.py --save_dir ax-$TARGET-$SLURM_JOB_ID --target $TARGET --load_json ./lumo-default-model.json
-=======
-cd $SOURCEDIR/data/rafa
-python setup_data.py --target $TARGET
-cd $SOURCEDIR/
-python pred_preprocess.py --target $TARGET --jobs 16
-
-python train_pred_main.py --save_dir ax-$TARGET-$SLURM_JOB_ID --target $TARGET
->>>>>>> dc68cc9c
 python test_and_plot.py --model_dir ax-$TARGET-$SLURM_JOB_ID \
 --model_path ax-$TARGET-$SLURM_JOB_ID/$TARGET-model